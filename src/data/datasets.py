"""
This code is based on Facebook's HDemucs code: https://github.com/facebookresearch/demucs
"""

import json
import logging
import os
import random

import torch
from tqdm import tqdm
import torchaudio

from torch.nn import functional as F
from torchaudio.functional import resample
from torch.utils.data import Dataset
from torchaudio.transforms import Spectrogram

from src.data.audio import Audioset
from src.utils import match_signal

logger = logging.getLogger(__name__)


def match_files(lr, hr):
    """match_files.
    Sort files to match lr and hr filenames.
    :param lr: list of the low-resolution filenames
    :param hr: list of the high-resolution filenames
    """
    lr.sort()
    hr.sort()


def assert_sets(lr_set, hr_set):
    n_samples = len(lr_set)
    for i in tqdm(range(n_samples)):
        assert lr_set[i].shape == hr_set[i].shape, f"file {i} shape is not the same, lr: {lr_set[i].shape}, hr: {hr_set[i].shape}"


def match_source_to_target_length(source_sig, target_sig):
    target_len = target_sig.shape[-1]
    source_len = source_sig.shape[-1]
    if target_len < source_len:
        source_sig = source_sig[..., :target_len]
    elif target_len > source_len:
        source_sig = F.pad(source_sig, (0, target_len - source_len))
    return source_sig


class PrHrSet(Dataset):
    def __init__(self, samples_dir, filenames=None):
        self.samples_dir = samples_dir
        if filenames is not None:
            files = [i for i in os.listdir(samples_dir) if any(i for j in filenames if j in i)]
        else:
            files = os.listdir(samples_dir)

        self.hr_filenames = list(sorted(filter(lambda x: x.endswith('_hr.wav'), files)))
        self.lr_filenames = list(sorted(filter(lambda x: x.endswith('_lr.wav'), files)))
        self.pr_filenames = list(sorted(filter(lambda x: x.endswith('_pr.wav'), files)))

    def __len__(self):
        return len(self.hr_filenames)

    def __getitem__(self, i):
        lr_i, lr_sr = torchaudio.load(os.path.join(self.samples_dir, self.lr_filenames[i]))
        hr_i, hr_sr = torchaudio.load(os.path.join(self.samples_dir, self.hr_filenames[i]))
        pr_i, pr_sr = torchaudio.load(os.path.join(self.samples_dir, self.pr_filenames[i]))
        pr_i = match_signal(pr_i, hr_i.shape[-1])
        assert hr_i.shape == pr_i.shape
        lr_filename = self.lr_filenames[i]
        lr_filename = lr_filename[:lr_filename.index('_lr.wav')]
        hr_filename = self.hr_filenames[i]
        hr_filename = hr_filename[:hr_filename.index('_hr.wav')]
        pr_filename = self.pr_filenames[i]
        pr_filename = pr_filename[:pr_filename.index('_pr.wav')]
        assert lr_filename == hr_filename == pr_filename

        return lr_i, hr_i, pr_i, lr_filename


class LrHrSet(Dataset):
    def __init__(self, json_dir, lr_sr, hr_sr, stride=None, segment=None,
                 pad=True, with_path=False, stft=False, win_len=64, hop_len=16, n_fft=4096, complex_as_channels=True,
                 upsample=True, fixed_n_examples=None, power_threshold=0.0):
        """__init__.
        :param json_dir: directory containing both hr.json and lr.json
        :param stride: the stride used for splitting audio sequences in seconds
        :param segment: the segment length used for splitting audio sequences in seconds
        :param pad: pad the end of the sequence with zeros
        :param sample_rate: the signals sampling rate
        :param with_path: whether to return tensors with filepath
        :param stft: convert to spectrogram
        :param win_len: stft window length in seconds
        :param hop_len: stft hop length in seconds
        :param n_fft: stft number of frequency bins
        :param complex_as_channels: True - move complex dimension to channel dimension. output is [2, Fr, T]
                                    False - last dimension is complex channels, output is [1, Fr, T, 2]
        :param power_threshold: threshold for filtering low-power segments (applied on-the-fly during training)
        """

        self.lr_sr = lr_sr
        self.hr_sr = hr_sr
        self.stft = stft
        self.with_path = with_path
        self.upsample = upsample
        self.fixed_n_examples = fixed_n_examples
        self.power_threshold = power_threshold

        if self.stft:
            self.window_length = int(self.hr_sr / 1000 * win_len)  # 64 ms
            self.hop_length = int(self.hr_sr / 1000 * hop_len)  # 16 ms
            self.window = torch.hann_window(self.window_length)
            self.n_fft = n_fft
            self.complex_as_channels = complex_as_channels
            self.spectrogram = Spectrogram(n_fft=n_fft, win_length=self.window_length, hop_length=self.hop_length,
                                           power=None)

        lr_json = os.path.join(json_dir, 'lr.json')
        hr_json = os.path.join(json_dir, 'hr.json')

        with open(lr_json, 'r') as f:
            lr = json.load(f)
        with open(hr_json, 'r') as f:
            hr = json.load(f)

        lr_stride = stride * lr_sr if stride else None
        hr_stride = stride * hr_sr if stride else None
        lr_length = segment * lr_sr if segment else None
        hr_length = segment * hr_sr if segment else None

        match_files(lr, hr)
        self.lr_set = Audioset(lr, sample_rate=lr_sr, length=lr_length, stride=lr_stride, pad=pad, channels=1,
                               with_path=with_path, fixed_n_examples=self.fixed_n_examples)
        self.hr_set = Audioset(hr, sample_rate=hr_sr, length=hr_length, stride=hr_stride, pad=pad, channels=1,
                               with_path=with_path, fixed_n_examples=self.fixed_n_examples)
        assert len(self.hr_set) == len(self.lr_set), f"hr: {len(self.hr_set)}, lr: {len(self.lr_set)}"

        

        #if self.fixed_n_examples is not None:
        #    self.list_of_indexes = random.sample(range(len(self.hr_set)), self.fixed_n_examples)
    def __getitem__(self, index):
        if self.fixed_n_examples is not None:
            index = random.sample(range(len(self.hr_set)), 1)[0]
        
<<<<<<< HEAD
        # Retry logic for corrupted files
        max_retries = 10
        for attempt in range(max_retries):
            try:
                if self.with_path:
                    hr_sig, hr_path = self.hr_set[index]
                    lr_sig, lr_path = self.lr_set[index]
                else:
                    hr_sig = self.hr_set[index]
                    lr_sig = self.lr_set[index]
                break  # Success, exit retry loop
            except Exception as e:
                if attempt < max_retries - 1:
                    print(f"Warning: Failed to load sample at index {index}, trying another sample. Error: {str(e)}")
                    # Try a different random index
                    index = random.randint(0, len(self.hr_set) - 1)
                else:
                    print(f"Error: Failed to load sample after {max_retries} attempts.")
                    raise
=======
        # Retry logic for power threshold filtering (on-the-fly)
        max_retries = 100
        for retry in range(max_retries):
            try_index = (index + retry) % len(self.hr_set)
            
            if self.with_path:
                hr_sig, hr_path = self.hr_set[try_index]
                lr_sig, lr_path = self.lr_set[try_index]
            else:
                hr_sig = self.hr_set[try_index]
                lr_sig = self.lr_set[try_index]
            
            # Check power threshold if specified
            if self.power_threshold > 0:
                hr_power = torch.square(hr_sig).sum() / self.hr_sr
                if hr_power < self.power_threshold:
                    # Skip this sample and try the next one
                    continue
            
            # Sample passed the threshold check (or no threshold set)
            break
        
>>>>>>> 1f279f21
        if self.upsample:
            lr_sig = resample(lr_sig, self.lr_sr, self.hr_sr)
            lr_sig = match_signal(lr_sig, hr_sig.shape[-1])

        if self.stft:
            hr_sig = torch.view_as_real(self.spectrogram(hr_sig))
            lr_sig = torch.view_as_real(self.spectrogram(lr_sig))
            if self.complex_as_channels:
                Ch, Fr, T, _ = hr_sig.shape
                hr_sig = hr_sig.reshape(2 * Ch, Fr, T)
                lr_sig = lr_sig.reshape(2 * Ch, Fr, T)

        if self.with_path:
            return (lr_sig, lr_path), (hr_sig, hr_path)
        else:
            return lr_sig, hr_sig

    def __len__(self):
        return len(self.lr_set)


if __name__ == "__main__":
    json_dir = 'egs/chopin-11-44-tiny/tr'
    lr_sr = 11025
    hr_sr = 44100
    pad = True
    stride_sec = 2
    segment_sec = 2

    data_set = LrHrSet(json_dir, lr_sr, hr_sr, stride_sec, segment_sec, fixed_n_examples=15)
    print(data_set)<|MERGE_RESOLUTION|>--- conflicted
+++ resolved
@@ -145,7 +145,6 @@
         if self.fixed_n_examples is not None:
             index = random.sample(range(len(self.hr_set)), 1)[0]
         
-<<<<<<< HEAD
         # Retry logic for corrupted files
         max_retries = 10
         for attempt in range(max_retries):
@@ -165,30 +164,6 @@
                 else:
                     print(f"Error: Failed to load sample after {max_retries} attempts.")
                     raise
-=======
-        # Retry logic for power threshold filtering (on-the-fly)
-        max_retries = 100
-        for retry in range(max_retries):
-            try_index = (index + retry) % len(self.hr_set)
-            
-            if self.with_path:
-                hr_sig, hr_path = self.hr_set[try_index]
-                lr_sig, lr_path = self.lr_set[try_index]
-            else:
-                hr_sig = self.hr_set[try_index]
-                lr_sig = self.lr_set[try_index]
-            
-            # Check power threshold if specified
-            if self.power_threshold > 0:
-                hr_power = torch.square(hr_sig).sum() / self.hr_sr
-                if hr_power < self.power_threshold:
-                    # Skip this sample and try the next one
-                    continue
-            
-            # Sample passed the threshold check (or no threshold set)
-            break
-        
->>>>>>> 1f279f21
         if self.upsample:
             lr_sig = resample(lr_sig, self.lr_sr, self.hr_sr)
             lr_sig = match_signal(lr_sig, hr_sig.shape[-1])
